[package]
name = "direct-composition"
version = "0.1.0"
authors = ["Simon Sapin <simon.sapin@exyr.org>"]
license = "MPL-2.0"
edition = "2018"

[target.'cfg(windows)'.dependencies]
euclid = "0.20"
<<<<<<< HEAD
gleam = "0.6.17"
=======
gleam = "0.10"
>>>>>>> 02f5fa55
mozangle = {version = "0.3.1", features = ["egl"]}
webrender = {path = "../webrender"}
winapi = {version = "0.3", features = ["winerror", "d3d11", "dcomp"]}
winit = "0.19"<|MERGE_RESOLUTION|>--- conflicted
+++ resolved
@@ -7,11 +7,7 @@
 
 [target.'cfg(windows)'.dependencies]
 euclid = "0.20"
-<<<<<<< HEAD
-gleam = "0.6.17"
-=======
 gleam = "0.10"
->>>>>>> 02f5fa55
 mozangle = {version = "0.3.1", features = ["egl"]}
 webrender = {path = "../webrender"}
 winapi = {version = "0.3", features = ["winerror", "d3d11", "dcomp"]}
